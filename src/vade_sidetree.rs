--- conflicted
+++ resolved
@@ -113,11 +113,7 @@
     /// # Arguments
     ///
     /// * `did` - DID to update data for
-<<<<<<< HEAD
     /// * `options` - serialized object of JsonWebKey, (required only for recovery and deactivate),
-=======
-    /// * `_options` - for sidetree implementation options are not required, so can be left empty
->>>>>>> 5f3a9bf2
     /// * `payload` - serialized object of DidUpdatePayload
     async fn did_update(
         &mut self,
@@ -403,9 +399,10 @@
         let update_commitment = multihash::canonicalize_then_double_hash_then_encode(&update_key)?;
 
         let update_payload = DidUpdatePayload {
-            update_key: create_response.update_key,
-            update_commitment,
-            patches: vec![patch],
+            update_type: UpdateType::Update,
+            update_key: Some(create_response.update_key),
+            update_commitment: Some(update_commitment),
+            patches: Some(vec![patch]),
         };
 
         let mut did_handler = VadeSidetree::new(std::env::var("SIDETREE_API_URL").ok());
