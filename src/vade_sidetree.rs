--- conflicted
+++ resolved
@@ -17,15 +17,11 @@
 extern crate vade;
 
 use crate::datatypes::*;
-<<<<<<< HEAD
+#[cfg(feature = "sdk")]
+use crate::in3_request_list::{send_request, ResolveHttpRequest};
 use async_std::task;
 use async_trait::async_trait;
 use core::time;
-=======
-#[cfg(feature = "sdk")]
-use crate::in3_request_list::{send_request, ResolveHttpRequest};
-use async_trait::async_trait;
->>>>>>> c64783dc
 use regex::Regex;
 #[cfg(not(feature = "sdk"))]
 use reqwest::Client;
@@ -35,12 +31,8 @@
 use std::os::raw::c_void;
 use vade::{VadePlugin, VadePluginResultValue};
 use vade_sidetree_client::{
-<<<<<<< HEAD
     did::{JsonWebKey, PublicKey, Service},
     multihash,
-=======
-    did::JsonWebKey,
->>>>>>> c64783dc
     operations::{self, DeactivateOperationInput, OperationInput},
     operations::{RecoverOperationInput, UpdateOperationInput},
 };
@@ -120,6 +112,41 @@
             Ok(_) | Err(_) => (),
         };
         VadeSidetree { config }
+    }
+
+    async fn resolve_sidetree_did(
+        &self,
+        base_url: String,
+        did: &str,
+    ) -> Result<String, Box<dyn Error>> {
+        let mut api_url = base_url;
+        api_url.push_str("identifiers/");
+        api_url.push_str(did);
+
+        let res: String;
+
+        cfg_if::cfg_if! {
+            if #[cfg(feature = "sdk")] {
+                res = send_request(
+                    api_url,
+                    "GET".to_string(),
+                    None,
+                    self.config.request_id,
+                    self.config.resolve_http_request,
+                )?;
+            } else {
+                let client = reqwest::Client::new();
+                res = client
+                    .get(api_url)
+                    .send()
+                    .await?
+                    .text()
+                    .await
+                    .map_err(|err| format!("DID resolve request failed; {}", &err.to_string()))?;
+            }
+        }
+
+        Ok(res)
     }
 }
 
@@ -156,22 +183,40 @@
             Ok(value) => value,
             Err(err) => return Err(Box::from(format!("{err}"))),
         };
-        #[cfg(not(feature = "sdk"))]
         let json = serde_json::to_string(&create_output)?;
         let mut api_url = self.config.sidetree_rest_api_url.clone();
         api_url.push_str("operations");
-        #[cfg(not(feature = "sdk"))]
         let create_result: DIDCreateResult = serde_json::from_str(&json)?;
-<<<<<<< HEAD
-
-        let client = reqwest::Client::new();
-        let res = client
-            .post(api_url)
-            .json(&create_result.operation_request)
-            .send()
-            .await?
-            .text()
-            .await?;
+
+        #[cfg(feature = "sdk")]
+        let request_pointer = self.config.request_id.clone();
+
+        #[cfg(feature = "sdk")]
+        let resolve_http_request = self.config.resolve_http_request;
+
+        let res: String;
+
+        cfg_if::cfg_if! {
+            if #[cfg(feature = "sdk")]{
+                res = send_request(
+                    api_url,
+                    "POST".to_string(),
+                    Some(serde_json::to_string(&create_output.operation_request)?),
+                    request_pointer, resolve_http_request,
+                )?.to_string();
+            } else {
+                let client = reqwest::Client::new();
+                res = client
+                    .post(api_url)
+                    .json(&create_result.operation_request)
+                    .send()
+                    .await?
+                    .text()
+                    .await?;
+
+            }
+        }
+
         let response = DidCreateResponse {
             update_key: create_result.update_key,
             recovery_key: create_result.recovery_key,
@@ -182,11 +227,12 @@
             let mut update_found = false;
             let mut timeout_counter = 0;
             while !update_found {
-                let res = resolve_sidetree_did(
-                    self.config.sidetree_rest_api_url.clone(),
-                    &response.did.did_document.id,
-                )
-                .await?;
+                let res = self
+                    .resolve_sidetree_did(
+                        self.config.sidetree_rest_api_url.clone(),
+                        &response.did.did_document.id,
+                    )
+                    .await?;
                 if res != "Not Found" {
                     update_found = true;
                 } else {
@@ -204,37 +250,6 @@
         Ok(VadePluginResultValue::Success(Some(serde_json::to_string(
             &response,
         )?)))
-=======
-
-        #[cfg(feature = "sdk")]
-        let request_pointer = self.config.request_id.clone();
-
-        #[cfg(feature = "sdk")]
-        let resolve_http_request = self.config.resolve_http_request;
-
-        cfg_if::cfg_if! {
-            if #[cfg(feature = "sdk")]{
-                    let res = send_request(api_url, "POST".to_string(), Some(serde_json::to_string(&create_output.operation_request)?), request_pointer, resolve_http_request)?;
-                    return Ok(VadePluginResultValue::Success(Some(res.to_string())));
-            } else {
-                let client = reqwest::Client::new();
-                let res = client
-                    .post(api_url)
-                    .json(&create_result.operation_request)
-                    .send()
-                    .await?
-                    .text()
-                    .await?;
-
-                let response = DidCreateResponse {
-                    update_key: create_result.update_key,
-                    recovery_key: create_result.recovery_key,
-                    did: serde_json::from_str(&res)?,
-                };
-                Ok(VadePluginResultValue::Success(Some(serde_json::to_string(&response)?)))
-            }
-        }
->>>>>>> c64783dc
     }
 
     /// Updates data related to a DID. Updates are supported as per Sidetree documentation
@@ -260,9 +275,6 @@
         let options: UpdateDidOptions = serde_json::from_str(options)?;
         let mut operation_type: String = String::new();
         let mut api_url = self.config.sidetree_rest_api_url.clone();
-<<<<<<< HEAD
-        let client = reqwest::Client::new();
-=======
         #[cfg(not(feature = "sdk"))]
         let client = Client::new();
 
@@ -272,7 +284,6 @@
         #[cfg(feature = "sdk")]
         let resolve_http_request = self.config.resolve_http_request;
 
->>>>>>> c64783dc
         api_url.push_str("operations");
 
         let update_payload: DidUpdatePayload = serde_json::from_str(payload)?;
@@ -321,18 +332,7 @@
         };
         let update_output = match update_operation {
             Ok(value) => value,
-<<<<<<< HEAD
             Err(err) => return Err(Box::from(format!("{err}"))),
-        };
-        let res = client
-            .post(api_url)
-            .json(&update_output.operation_request)
-            .send()
-            .await?
-            .text()
-            .await?;
-=======
-            Err(err) => return Err(Box::from(format!("{}", err))),
         };
 
         let res;
@@ -343,14 +343,14 @@
                 res = client.post(api_url).json(&update_output.operation_request).send().await?.text().await?
             }
         }
->>>>>>> c64783dc
 
         if options.wait_for_completion == Some(true) {
             let mut update_found = false;
             let mut timeout_counter = 0;
             while !update_found {
-                let res =
-                    resolve_sidetree_did(self.config.sidetree_rest_api_url.clone(), did).await?;
+                let res = self
+                    .resolve_sidetree_did(self.config.sidetree_rest_api_url.clone(), did)
+                    .await?;
                 if res != "Not Found" {
                     let did_document: SidetreeDidDocument = serde_json::from_str(&res)?;
                     match update_payload.update_type {
@@ -382,6 +382,7 @@
                 }
             }
         }
+
         Ok(VadePluginResultValue::Success(Some(res)))
     }
 
@@ -404,42 +405,12 @@
             return Ok(VadePluginResultValue::Ignored);
         }
 
-<<<<<<< HEAD
-        let res = resolve_sidetree_did(self.config.sidetree_rest_api_url.clone(), did_id).await?;
+        let res = self
+            .resolve_sidetree_did(self.config.sidetree_rest_api_url.clone(), did_id)
+            .await?;
 
         Ok(VadePluginResultValue::Success(Some(res)))
-=======
-        #[cfg(feature = "sdk")]
-        let request_pointer = self.config.request_id.clone();
-
-        #[cfg(feature = "sdk")]
-        let resolve_http_request = self.config.resolve_http_request;
-
-        let mut api_url = self.config.sidetree_rest_api_url.clone();
-        api_url.push_str("identifiers/");
-        api_url.push_str(did_id);
-
-        cfg_if::cfg_if! {
-            if #[cfg(feature = "sdk")]{
-                let res = send_request(api_url, "GET".to_string(), None, request_pointer, resolve_http_request)?;
-                Ok(VadePluginResultValue::Success(Some(res)))
-            } else {
-                let client = Client::new();
-                let res = client.get(api_url).send().await?.text().await?;
-                Ok(VadePluginResultValue::Success(Some(res)))
-            }
-        }
->>>>>>> c64783dc
-    }
-}
-
-async fn resolve_sidetree_did(base_url: String, did: &str) -> Result<String, reqwest::Error> {
-    let mut api_url = base_url;
-    api_url.push_str("identifiers/");
-    api_url.push_str(did);
-
-    let client = reqwest::Client::new();
-    client.get(api_url).send().await?.text().await
+    }
 }
 
 #[cfg(test)]
@@ -554,12 +525,6 @@
 
         let create_response: DidCreateResponse = serde_json::from_str(&response)?;
 
-<<<<<<< HEAD
-=======
-        // Sleep is required to let the create or update operation take effect
-        thread::sleep(Duration::from_millis(40000));
-
->>>>>>> c64783dc
         let result = did_handler
             .did_resolve(&create_response.did.did_document.id)
             .await;
@@ -617,7 +582,6 @@
 
         let create_response: DidCreateResponse = serde_json::from_str(&response)?;
 
-<<<<<<< HEAD
         // after update, resolve and check if there are 2 public keys in the DID document
         let result = did_handler
             .did_resolve(&create_response.did.did_document.id)
@@ -718,10 +682,6 @@
         };
 
         let create_response: DidCreateResponse = serde_json::from_str(&response)?;
-=======
-        // Sleep is required to let the create or update operation take effect
-        thread::sleep(Duration::from_millis(40000));
->>>>>>> c64783dc
 
         // then add a new public key to the DID
         let key_pair = secp256k1::KeyPair::random();
@@ -732,12 +692,6 @@
             public_keys: vec![update_key.clone()],
         });
 
-<<<<<<< HEAD
-=======
-        let update_commitment =
-            multihash::canonicalize_then_double_hash_then_encode(&update_key.public_key_jwk)?;
-
->>>>>>> c64783dc
         let update_payload = DidUpdatePayload {
             update_type: UpdateType::Update,
             update_key: Some(create_response.update_key),
@@ -760,12 +714,6 @@
             _ => return Err(Box::from("Unknown Result for did update".to_string())),
         };
 
-<<<<<<< HEAD
-=======
-        // Sleep is required to let the create or update operation take effect
-        thread::sleep(Duration::from_millis(40000));
-
->>>>>>> c64783dc
         // after update, resolve and check if there are 2 public keys in the DID document
         let result = did_handler
             .did_resolve(&create_response.did.did_document.id)
@@ -802,32 +750,19 @@
 
         // first create a new DID on sidetree
         let result = did_handler
-<<<<<<< HEAD
             .did_create(
                 "did:evan",
                 "{\"type\":\"sidetree\",\"waitForCompletion\":true}",
                 "{}",
             )
-=======
-            .did_create("did:evan", "{\"type\":\"sidetree\"}", "{}")
->>>>>>> c64783dc
             .await;
         assert!(result.is_ok());
 
         let response = match result? {
             VadePluginResultValue::Success(Some(value)) => value.to_string(),
-<<<<<<< HEAD
             _ => return Err(Box::from("Unknown Result for did create".to_string())),
         };
 
-=======
-            _ => return Err(Box::from("Unknown Result".to_string())),
-        };
-
-        // Sleep is required to let the create or update operation take effect
-        thread::sleep(Duration::from_millis(40000));
-
->>>>>>> c64783dc
         let create_response: DidCreateResponse = serde_json::from_str(&response)?;
 
         // then add a new public key to the DID
@@ -838,219 +773,6 @@
         let patch: Patch = Patch::AddPublicKeys(vade_sidetree_client::AddPublicKeys {
             public_keys: vec![update_key.clone()],
         });
-
-<<<<<<< HEAD
-        let update_payload = DidUpdatePayload {
-            update_type: UpdateType::Update,
-            update_key: Some(create_response.update_key),
-            next_update_key: Some((&key_pair).into()),
-            patches: Some(vec![patch]),
-            next_recovery_key: None,
-=======
-        let update_commitment =
-            multihash::canonicalize_then_double_hash_then_encode(&update_key.public_key_jwk)?;
-
-        let update_payload = DidUpdatePayload {
-            update_type: UpdateType::Update,
-            update_key: Some(create_response.update_key),
-            update_commitment: Some(update_commitment),
-            patches: Some(vec![patch]),
-            recovery_commitment: None,
->>>>>>> c64783dc
-            recovery_key: None,
-        };
-
-        let result = did_handler
-            .did_update(
-                &create_response.did.did_document.id,
-<<<<<<< HEAD
-                &"{\"type\":\"sidetree\", \"waitForCompletion\":true}",
-=======
-                &"{\"type\":\"sidetree\"}",
->>>>>>> c64783dc
-                &serde_json::to_string(&update_payload)?,
-            )
-            .await;
-
-        let _response = match result? {
-            VadePluginResultValue::Success(Some(value)) => value.to_string(),
-<<<<<<< HEAD
-            _ => return Err(Box::from("Unknown Result for did update".to_string())),
-        };
-
-=======
-            _ => return Err(Box::from("Unknown Result".to_string())),
-        };
-
-        // Sleep is required to let the create or update operation take effect
-        thread::sleep(Duration::from_millis(40000));
-
->>>>>>> c64783dc
-        // after update, resolve and check if there are 2 public keys in the DID document
-        let result = did_handler
-            .did_resolve(&create_response.did.did_document.id)
-            .await;
-
-        let did_resolve = match result? {
-            VadePluginResultValue::Success(Some(value)) => value.to_string(),
-<<<<<<< HEAD
-            _ => return Err(Box::from("Unknown Result for did resolve".to_string())),
-=======
-            _ => return Err(Box::from("Unknown Result".to_string())),
->>>>>>> c64783dc
-        };
-
-        let resolve_result: SidetreeDidDocument = serde_json::from_str(&did_resolve)?;
-        assert_eq!(
-            resolve_result.did_document.verification_method.is_some(),
-            true
-        );
-        assert_eq!(
-            resolve_result
-                .did_document
-                .verification_method
-                .unwrap()
-                .len(),
-            1
-        );
-
-        // then remove the public key from the DID again
-        let new_key_pair = secp256k1::KeyPair::random();
-<<<<<<< HEAD
-=======
-        let new_update_key = new_key_pair.to_public_key(
-            "new_update_key".into(),
-            Some([Purpose::KeyAgreement].to_vec()),
-        );
->>>>>>> c64783dc
-
-        let patch: Patch = Patch::RemovePublicKeys(vade_sidetree_client::RemovePublicKeys {
-            ids: vec!["update_key".to_string()],
-        });
-
-<<<<<<< HEAD
-        let update_payload = DidUpdatePayload {
-            update_type: UpdateType::Update,
-            update_key: Some(JsonWebKey::from(&key_pair)),
-            next_update_key: Some((&new_key_pair).into()),
-=======
-        let update_commitment =
-            multihash::canonicalize_then_double_hash_then_encode(&new_update_key)?;
-
-        let update_payload = DidUpdatePayload {
-            update_type: UpdateType::Update,
-            update_key: Some(JsonWebKey::from(&key_pair)),
-            update_commitment: Some(update_commitment),
->>>>>>> c64783dc
-            patches: Some(vec![patch]),
-            next_recovery_key: None,
-            recovery_key: None,
-        };
-
-        let result = did_handler
-            .did_update(
-                &format!("did:evan:{}", &create_response.did.did_document.id),
-<<<<<<< HEAD
-                &"{\"type\":\"sidetree\", \"waitForCompletion\":true}",
-=======
-                &"{\"type\":\"sidetree\"}",
->>>>>>> c64783dc
-                &serde_json::to_string(&update_payload)?,
-            )
-            .await;
-
-        assert_eq!(result.is_ok(), true);
-        let _respone = match result? {
-            VadePluginResultValue::Success(Some(value)) => value.to_string(),
-            _ => return Err(Box::from("Unknown Result for did update".to_string())),
-        };
-
-        // after update, resolve and check if there are 2 public keys in the DID document
-        let result = did_handler
-            .did_resolve(&create_response.did.did_document.id)
-            .await;
-
-        let did_resolve = match result? {
-            VadePluginResultValue::Success(Some(value)) => value.to_string(),
-            _ => return Err(Box::from("Unknown Result for did resolve".to_string())),
-        };
-
-<<<<<<< HEAD
-=======
-        // Sleep is required to let the create or update operation take effect
-        thread::sleep(Duration::from_millis(40000));
-
-        // after update, resolve and check if there are 2 public keys in the DID document
-        let result = did_handler
-            .did_resolve(&create_response.did.did_document.id)
-            .await;
-
-        let did_resolve = match result? {
-            VadePluginResultValue::Success(Some(value)) => value.to_string(),
-            _ => return Err(Box::from("Unknown Result".to_string())),
-        };
-
->>>>>>> c64783dc
-        let resolve_result: SidetreeDidDocument = serde_json::from_str(&did_resolve)?;
-        assert_eq!(
-            resolve_result.did_document.verification_method.is_some(),
-            false
-        );
-        Ok(())
-    }
-
-    #[tokio::main]
-    #[test]
-    #[serial]
-    async fn can_update_did_add_service_endpoints() -> Result<(), Box<dyn std::error::Error>> {
-        enable_logging();
-
-        let mut did_handler = VadeSidetree::new(std::env::var("SIDETREE_API_URL").ok());
-        // first create a new DID on sidetree
-        let result = did_handler
-            .did_create(
-                "did:evan",
-                "{\"type\":\"sidetree\", \"waitForCompletion\":true}",
-                "{}",
-            )
-            .await;
-        assert!(result.is_ok());
-
-        let response = match result? {
-            VadePluginResultValue::Success(Some(value)) => value.to_string(),
-            _ => return Err(Box::from("Unknown Result for did create".to_string())),
-        };
-
-        let create_response: DidCreateResponse = serde_json::from_str(&response)?;
-
-<<<<<<< HEAD
-=======
-        // Sleep is required to let the create or update operation take effect
-        thread::sleep(Duration::from_millis(40000));
-
->>>>>>> c64783dc
-        let service_endpoint = "https://w3id.org/did-resolution/v1".to_string();
-
-        let service = Service {
-            id: "sds".to_string(),
-            service_type: "SecureDataStrore".to_string(),
-            service_endpoint: service_endpoint.clone(),
-        };
-
-        let patch: Patch = Patch::AddServices(vade_sidetree_client::AddServices {
-            services: vec![service],
-        });
-
-        // then add a new public key to the DID
-        let key_pair = secp256k1::KeyPair::random();
-<<<<<<< HEAD
-=======
-        let update_key =
-            key_pair.to_public_key("update_key".into(), Some([Purpose::KeyAgreement].to_vec()));
-
-        let update_commitment =
-            multihash::canonicalize_then_double_hash_then_encode(&update_key.public_key_jwk)?;
->>>>>>> c64783dc
 
         let update_payload = DidUpdatePayload {
             update_type: UpdateType::Update,
@@ -1071,16 +793,141 @@
 
         let _response = match result? {
             VadePluginResultValue::Success(Some(value)) => value.to_string(),
-<<<<<<< HEAD
             _ => return Err(Box::from("Unknown Result for did update".to_string())),
         };
-=======
-            _ => return Err(Box::from("Unknown Result".to_string())),
-        };
-
-        // Sleep is required to let the create or update operation take effect
-        thread::sleep(Duration::from_millis(40000));
->>>>>>> c64783dc
+
+        // after update, resolve and check if there are 2 public keys in the DID document
+        let result = did_handler
+            .did_resolve(&create_response.did.did_document.id)
+            .await;
+
+        let did_resolve = match result? {
+            VadePluginResultValue::Success(Some(value)) => value.to_string(),
+            _ => return Err(Box::from("Unknown Result for did resolve".to_string())),
+        };
+
+        let resolve_result: SidetreeDidDocument = serde_json::from_str(&did_resolve)?;
+        assert_eq!(
+            resolve_result.did_document.verification_method.is_some(),
+            true
+        );
+        assert_eq!(
+            resolve_result
+                .did_document
+                .verification_method
+                .unwrap()
+                .len(),
+            1
+        );
+
+        // then remove the public key from the DID again
+        let new_key_pair = secp256k1::KeyPair::random();
+
+        let patch: Patch = Patch::RemovePublicKeys(vade_sidetree_client::RemovePublicKeys {
+            ids: vec!["update_key".to_string()],
+        });
+
+        let update_payload = DidUpdatePayload {
+            update_type: UpdateType::Update,
+            update_key: Some(JsonWebKey::from(&key_pair)),
+            next_update_key: Some((&new_key_pair).into()),
+            patches: Some(vec![patch]),
+            next_recovery_key: None,
+            recovery_key: None,
+        };
+
+        let result = did_handler
+            .did_update(
+                &format!("did:evan:{}", &create_response.did.did_document.id),
+                &"{\"type\":\"sidetree\", \"waitForCompletion\":true}",
+                &serde_json::to_string(&update_payload)?,
+            )
+            .await;
+
+        assert_eq!(result.is_ok(), true);
+        let _respone = match result? {
+            VadePluginResultValue::Success(Some(value)) => value.to_string(),
+            _ => return Err(Box::from("Unknown Result for did update".to_string())),
+        };
+
+        // after update, resolve and check if there are 2 public keys in the DID document
+        let result = did_handler
+            .did_resolve(&create_response.did.did_document.id)
+            .await;
+
+        let did_resolve = match result? {
+            VadePluginResultValue::Success(Some(value)) => value.to_string(),
+            _ => return Err(Box::from("Unknown Result for did resolve".to_string())),
+        };
+
+        let resolve_result: SidetreeDidDocument = serde_json::from_str(&did_resolve)?;
+        assert_eq!(
+            resolve_result.did_document.verification_method.is_some(),
+            false
+        );
+        Ok(())
+    }
+
+    #[tokio::main]
+    #[test]
+    #[serial]
+    async fn can_update_did_add_service_endpoints() -> Result<(), Box<dyn std::error::Error>> {
+        enable_logging();
+
+        let mut did_handler = VadeSidetree::new(std::env::var("SIDETREE_API_URL").ok());
+        // first create a new DID on sidetree
+        let result = did_handler
+            .did_create(
+                "did:evan",
+                "{\"type\":\"sidetree\", \"waitForCompletion\":true}",
+                "{}",
+            )
+            .await;
+        assert!(result.is_ok());
+
+        let response = match result? {
+            VadePluginResultValue::Success(Some(value)) => value.to_string(),
+            _ => return Err(Box::from("Unknown Result for did create".to_string())),
+        };
+
+        let create_response: DidCreateResponse = serde_json::from_str(&response)?;
+
+        let service_endpoint = "https://w3id.org/did-resolution/v1".to_string();
+
+        let service = Service {
+            id: "sds".to_string(),
+            service_type: "SecureDataStrore".to_string(),
+            service_endpoint: service_endpoint.clone(),
+        };
+
+        let patch: Patch = Patch::AddServices(vade_sidetree_client::AddServices {
+            services: vec![service],
+        });
+
+        // then add a new public key to the DID
+        let key_pair = secp256k1::KeyPair::random();
+
+        let update_payload = DidUpdatePayload {
+            update_type: UpdateType::Update,
+            update_key: Some(create_response.update_key),
+            next_update_key: Some((&key_pair).into()),
+            patches: Some(vec![patch]),
+            next_recovery_key: None,
+            recovery_key: None,
+        };
+
+        let result = did_handler
+            .did_update(
+                &create_response.did.did_document.id,
+                &"{\"type\":\"sidetree\", \"waitForCompletion\":true}",
+                &serde_json::to_string(&update_payload)?,
+            )
+            .await;
+
+        let _response = match result? {
+            VadePluginResultValue::Success(Some(value)) => value.to_string(),
+            _ => return Err(Box::from("Unknown Result for did update".to_string())),
+        };
 
         // after update, resolve and check if there is the new added service
         let result = did_handler
@@ -1127,12 +974,6 @@
 
         let create_response: DidCreateResponse = serde_json::from_str(&response)?;
 
-<<<<<<< HEAD
-=======
-        // Sleep is required to let the create or update operation take effect
-        thread::sleep(Duration::from_millis(40000));
-
->>>>>>> c64783dc
         let service_endpoint = "https://w3id.org/did-resolution/v1".to_string();
 
         let service = Service {
@@ -1146,14 +987,6 @@
         });
 
         let update1_key_pair = secp256k1::KeyPair::random();
-<<<<<<< HEAD
-=======
-        let mut update1_public_key: JsonWebKey = (&update1_key_pair).into();
-        update1_public_key.d = None;
-
-        let update_commitment =
-            multihash::canonicalize_then_double_hash_then_encode(&update1_public_key)?;
->>>>>>> c64783dc
 
         let update_payload = DidUpdatePayload {
             update_type: UpdateType::Update,
@@ -1174,12 +1007,6 @@
 
         assert_eq!(result.is_ok(), true);
 
-<<<<<<< HEAD
-=======
-        // Sleep is required to let the create or update operation take effect
-        thread::sleep(Duration::from_millis(40000));
-
->>>>>>> c64783dc
         // after update, resolve and check if there is the new added service
         let result = did_handler
             .did_resolve(&create_response.did.did_document.id)
@@ -1203,13 +1030,6 @@
         });
 
         let update2_key_pair = secp256k1::KeyPair::random();
-<<<<<<< HEAD
-=======
-        let mut update2_public_key: JsonWebKey = (&update2_key_pair).into();
-        update2_public_key.d = None;
-        let update_commitment =
-            multihash::canonicalize_then_double_hash_then_encode(&update2_public_key)?;
->>>>>>> c64783dc
 
         let update_payload = DidUpdatePayload {
             update_type: UpdateType::Update,
@@ -1230,12 +1050,6 @@
 
         assert_eq!(result.is_ok(), true);
 
-<<<<<<< HEAD
-=======
-        // Sleep is required to let the create or update operation take effect
-        thread::sleep(Duration::from_millis(40000));
-
->>>>>>> c64783dc
         // after update, resolve and check if the service is removed
         let result = did_handler
             .did_resolve(&create_response.did.did_document.id)
@@ -1278,12 +1092,6 @@
 
         let create_response: DidCreateResponse = serde_json::from_str(&response)?;
 
-<<<<<<< HEAD
-=======
-        // Sleep is required to let the create or update operation take effect
-        thread::sleep(Duration::from_millis(40000));
-
->>>>>>> c64783dc
         // resolve DID
         let result = did_handler
             .did_resolve(&create_response.did.did_document.id)
@@ -1307,18 +1115,12 @@
 
         let patch: Patch = Patch::Replace(vade_sidetree_client::ReplaceDocument {
             document: Document {
-<<<<<<< HEAD
                 public_keys: Some(vec![update1_key_pair
                     .to_public_key("doc_key".into(), Some([Purpose::KeyAgreement].to_vec()))]),
-=======
-                public_keys: vec![update1_key_pair
-                    .to_public_key("doc_key".into(), Some([Purpose::KeyAgreement].to_vec()))],
->>>>>>> c64783dc
                 services: None,
             },
         });
 
-<<<<<<< HEAD
         let update_payload = DidUpdatePayload {
             update_type: UpdateType::Recovery,
             update_key: Some(create_response.update_key),
@@ -1401,13 +1203,6 @@
             resolve_result.did_document.id,
             create_response.did.did_document.id
         );
-=======
-        let recovery_commitment =
-            multihash::canonicalize_then_double_hash_then_encode(&recover1_public_key)?;
-
-        let update_commitment =
-            multihash::canonicalize_then_double_hash_then_encode(&update1_public_key)?;
->>>>>>> c64783dc
 
         // try to recover DID
 
@@ -1440,7 +1235,6 @@
             )
             .await;
 
-<<<<<<< HEAD
         // try to resolve DID after recovery
         let result = did_handler
             .did_resolve(&create_response.did.did_document.id)
@@ -1531,10 +1325,6 @@
                 &serde_json::to_string(&update_payload)?,
             )
             .await;
-=======
-        // Sleep is required to let the create or update operation take effect
-        thread::sleep(Duration::from_millis(40000));
->>>>>>> c64783dc
 
         // try to resolve DID after recovery
         let result = did_handler
@@ -1588,21 +1378,12 @@
 
         // check if the replaced key is now in the document
         assert_eq!(
-<<<<<<< HEAD
             resolve_result.did_document_metadata.deactivated.is_some(),
             true
         );
         assert_eq!(
             resolve_result.did_document_metadata.deactivated.unwrap(),
             true
-=======
-            resolve_result.did_document.verification_method.is_some(),
-            true
-        );
-        assert_eq!(
-            resolve_result.did_document.verification_method.unwrap()[0].id,
-            "#doc_key"
->>>>>>> c64783dc
         );
 
         Ok(())
@@ -1632,12 +1413,6 @@
 
         let create_response: DidCreateResponse = serde_json::from_str(&response)?;
 
-<<<<<<< HEAD
-=======
-        // Sleep is required to let the create or update operation take effect
-        thread::sleep(Duration::from_millis(40000));
-
->>>>>>> c64783dc
         let update_payload = DidUpdatePayload {
             update_type: UpdateType::Deactivate,
             update_key: None,
@@ -1656,12 +1431,6 @@
             .await;
 
         assert_eq!(result.is_ok(), true);
-<<<<<<< HEAD
-=======
-
-        // Sleep is required to let the create or update operation take effect
-        thread::sleep(Duration::from_millis(40000));
->>>>>>> c64783dc
         // after update, resolve and check if the DID is deactivated
         let result = did_handler
             .did_resolve(&create_response.did.did_document.id)
